--- conflicted
+++ resolved
@@ -182,13 +182,8 @@
 var downloadInitCmd = &cobra.Command{
 	Use:   "download-init",
 	Short: lang.CmdToolsDownloadInitShort,
-<<<<<<< HEAD
-	Run: func(_ *cobra.Command, args []string) {
-		url := zoci.GetInitPackageURL(config.CLIVersion)
-=======
 	Run: func(_ *cobra.Command, _ []string) {
 		url := oci.GetInitPackageURL(config.CLIVersion)
->>>>>>> 714f7c01
 
 		remote, err := zoci.NewRemote(url, oci.PlatformForArch(config.GetArch()))
 		if err != nil {
@@ -228,11 +223,7 @@
 	Use:     "gen-key",
 	Aliases: []string{"key"},
 	Short:   lang.CmdToolsGenKeyShort,
-<<<<<<< HEAD
-	Run: func(_ *cobra.Command, args []string) {
-=======
 	Run: func(_ *cobra.Command, _ []string) {
->>>>>>> 714f7c01
 		// Utility function to prompt the user for the password to the private key
 		passwordFunc := func(bool) ([]byte, error) {
 			// perform the first prompt
