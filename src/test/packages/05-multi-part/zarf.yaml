kind: ZarfPackageConfig
metadata:
  name: multi-part
  description: Example to demonstrate how to create multi-part zarf packages. By default, packages will not be split into multiple parts to be loaded onto smaller media (i.e. DVDs). To produce a multi-part package, use the command "zarf package create --max-package-size=1"

components:
  - name: big-ol-file
<<<<<<< HEAD
    description: Single 5 MB file needed to demonstrate a multi-part package
=======
    required: true
    description: Include a 50 MB file needed to demonstrate a multi-part package
    actions:
      onCreate:
        before:
          - cmd: dd if=/dev/urandom of=multi-part-demo.dat bs=1048576 count=50
>>>>>>> 07541a61
    files:
      - source: multi-part-demo.dat
        target: multi-part-demo.dat<|MERGE_RESOLUTION|>--- conflicted
+++ resolved
@@ -5,16 +5,11 @@
 
 components:
   - name: big-ol-file
-<<<<<<< HEAD
-    description: Single 5 MB file needed to demonstrate a multi-part package
-=======
-    required: true
     description: Include a 50 MB file needed to demonstrate a multi-part package
     actions:
       onCreate:
         before:
           - cmd: dd if=/dev/urandom of=multi-part-demo.dat bs=1048576 count=50
->>>>>>> 07541a61
     files:
       - source: multi-part-demo.dat
         target: multi-part-demo.dat