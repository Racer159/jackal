--- conflicted
+++ resolved
@@ -49,11 +49,7 @@
 		return "", err
 	}
 
-<<<<<<< HEAD
-	if err := helpers.CreateDirectory(packagePath, 0700); err != nil {
-=======
-	if err := utils.CreateDirectory(packagePath, helpers.ReadWriteExecuteUser); err != nil {
->>>>>>> 21ccaaa2
+	if err := helpers.CreateDirectory(packagePath, helpers.ReadWriteExecuteUser); err != nil {
 		return "", err
 	}
 
