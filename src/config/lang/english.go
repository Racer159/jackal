//go:build !alt_language

// SPDX-License-Identifier: Apache-2.0
// SPDX-FileCopyrightText: 2021-Present The Zarf Authors

// Package lang contains the language strings for english used by Zarf
// Alternative languages can be created by duplicating this file and changing the build tag to "//go:build alt_language && <language>".
package lang

import "errors"

// All language strings should be in the form of a constant
// The constants should be grouped by the top level package they are used in (or common)
// The format should be <PathName><Err/Info><ShortDescription>
// Debug messages will not be a part of the language strings since they are not intended to be user facing
// Include sprintf formatting directives in the string if needed.
const (
	ErrLoadState           = "Failed to load the Zarf State from the Kubernetes cluster."
	ErrSaveState           = "Failed to save the Zarf State to the Kubernetes cluster."
	ErrLoadPackageSecret   = "Failed to load %s's secret from the Kubernetes cluster"
	ErrNoClusterConnection = "Failed to connect to the Kubernetes cluster."
	ErrTunnelFailed        = "Failed to create a tunnel to the Kubernetes cluster."
	ErrUnmarshal           = "failed to unmarshal file: %w"
	ErrWritingFile         = "failed to write file %s: %s"
	ErrDownloading         = "failed to download %s: %s"
	ErrCreatingDir         = "failed to create directory %s: %s"
	ErrRemoveFile          = "failed to remove file %s: %s"
	ErrUnarchive           = "failed to unarchive %s: %s"
	ErrConfirmCancel       = "confirm selection canceled: %s"
	ErrFileExtract         = "failed to extract filename %s from archive %s: %s"
	ErrFileNameExtract     = "failed to extract filename from URL %s: %s"
)

// Zarf CLI deprecation warnings
const (
	// remove deprecation in v1.0.0
	WarnStorageClassDeprecated = "--storage-class <value> is deprecated, please use --set REGISTRY_STORAGE_CLASS=<value>"
	WarnNodePortDeprecated     = "--nodeport <value> is deprecated, please use --set REGISTRY_NODEPORT=<value>"
)

// Zarf CLI commands.
const (
	// common command language
	CmdConfirmProvided = "Confirm flag specified, continuing without prompting."
	CmdConfirmContinue = "Continue with these changes?"

	// root zarf command
	RootCmdShort = "DevSecOps for Airgap"
	RootCmdLong  = "Zarf eliminates the complexity of air gap software delivery for Kubernetes clusters and cloud native workloads\n" +
		"using a declarative packaging strategy to support DevSecOps in offline and semi-connected environments."

	RootCmdFlagLogLevel    = "Log level when running Zarf. Valid options are: warn, info, debug, trace"
	RootCmdFlagArch        = "Architecture for OCI images and Zarf packages"
	RootCmdFlagSkipLogFile = "Disable log file creation"
	RootCmdFlagNoProgress  = "Disable fancy UI progress bars, spinners, logos, etc"
	RootCmdFlagNoColor     = "Disable colors in output"
	RootCmdFlagCachePath   = "Specify the location of the Zarf cache directory"
	RootCmdFlagTempDir     = "Specify the temporary directory to use for intermediate files"
	RootCmdFlagInsecure    = "Allow access to insecure registries and disable other recommended security enforcements such as package checksum and signature validation. This flag should only be used if you have a specific reason and accept the reduced security posture."

	RootCmdDeprecatedDeploy = "Deprecated: Please use \"zarf package deploy %s\" to deploy this package.  This warning will be removed in Zarf v1.0.0."
	RootCmdDeprecatedCreate = "Deprecated: Please use \"zarf package create\" to create this package.  This warning will be removed in Zarf v1.0.0."

	RootCmdErrInvalidLogLevel = "Invalid log level. Valid options are: warn, info, debug, trace."

	// zarf connect
	CmdConnectShort = "Accesses services or pods deployed in the cluster"
	CmdConnectLong  = "Uses a k8s port-forward to connect to resources within the cluster referenced by your kube-context.\n" +
		"Three default options for this command are <REGISTRY|LOGGING|GIT>. These will connect to the Zarf created resources " +
		"(assuming they were selected when performing the `zarf init` command).\n\n" +
		"Packages can provide service manifests that define their own shortcut connection options. These options will be " +
		"printed to the terminal when the package finishes deploying.\n If you don't remember what connection shortcuts your deployed " +
		"package offers, you can search your cluster for services that have the 'zarf.dev/connect-name' label. The value of that label is " +
		"the name you will pass into the 'zarf connect' command.\n\n" +
		"Even if the packages you deploy don't define their own shortcut connection options, you can use the command flags " +
		"to connect into specific resources. You can read the command flag descriptions below to get a better idea how to connect " +
		"to whatever resource you are trying to connect to."

	// zarf connect list
	CmdConnectListShort = "Lists all available connection shortcuts"

	CmdConnectFlagName       = "Specify the resource name.  E.g. name=unicorns or name=unicorn-pod-7448499f4d-b5bk6"
	CmdConnectFlagNamespace  = "Specify the namespace.  E.g. namespace=default"
	CmdConnectFlagType       = "Specify the resource type.  E.g. type=svc or type=pod"
	CmdConnectFlagLocalPort  = "(Optional, autogenerated if not provided) Specify the local port to bind to.  E.g. local-port=42000"
	CmdConnectFlagRemotePort = "Specify the remote port of the resource to bind to.  E.g. remote-port=8080"
	CmdConnectFlagCliOnly    = "Disable browser auto-open"

	CmdConnectPreparingTunnel = "Preparing a tunnel to connect to %s"
	CmdConnectErrCluster      = "Unable to connect to the cluster: %s"
	CmdConnectErrService      = "Unable to connect to the service: %s"
	CmdConnectEstablishedCLI  = "Tunnel established at %s, waiting for user to interrupt (ctrl-c to end)"
	CmdConnectEstablishedWeb  = "Tunnel established at %s, opening your default web browser (ctrl-c to end)"
	CmdConnectTunnelClosed    = "Tunnel to %s successfully closed due to user interrupt"

	// zarf destroy
	CmdDestroyShort = "Tears down Zarf and removes its components from the environment"
	CmdDestroyLong  = "Tear down Zarf.\n\n" +
		"Deletes everything in the 'zarf' namespace within your connected k8s cluster.\n\n" +
		"If Zarf deployed your k8s cluster, this command will also tear your cluster down by " +
		"searching through /opt/zarf for any scripts that start with 'zarf-clean-' and executing them. " +
		"Since this is a cleanup operation, Zarf will not stop the teardown if one of the scripts produce " +
		"an error.\n\n" +
		"If Zarf did not deploy your k8s cluster, this command will delete the Zarf namespace, delete secrets " +
		"and labels that only Zarf cares about, and optionally uninstall components that Zarf deployed onto " +
		"the cluster. Since this is a cleanup operation, Zarf will not stop the uninstalls if one of the " +
		"resources produce an error while being deleted."

	CmdDestroyFlagConfirm          = "REQUIRED. Confirm the destroy action to prevent accidental deletions"
	CmdDestroyFlagRemoveComponents = "Also remove any installed components outside the zarf namespace"

	CmdDestroyErrNoScriptPath           = "Unable to find the folder (%s) which has the scripts to cleanup the cluster. Please double-check you have the right kube-context"
	CmdDestroyErrScriptPermissionDenied = "Received 'permission denied' when trying to execute the script (%s). Please double-check you have the correct kube-context."

	// zarf init
	CmdInitShort = "Prepares a k8s cluster for the deployment of Zarf packages"
	CmdInitLong  = "Injects a docker registry as well as other optional useful things (such as a git server " +
		"and a logging stack) into a k8s cluster under the 'zarf' namespace " +
		"to support future application deployments.\n" +
		"If you do not have a k8s cluster already configured, this command will give you " +
		"the ability to install a cluster locally.\n\n" +
		"This command looks for a zarf-init package in the local directory that the command was executed " +
		"from. If no package is found in the local directory and the Zarf CLI exists somewhere outside of " +
		"the current directory, Zarf will failover and attempt to find a zarf-init package in the directory " +
		"that the Zarf binary is located in.\n\n\n\n"

	CmdInitExample = `
# Initializing without any optional components:
$ zarf init

# Initializing w/ Zarfs internal git server:
$ zarf init --components=git-server

# Initializing w/ Zarfs internal git server and PLG stack:
$ zarf init --components=git-server,logging

<<<<<<< HEAD
	# Initializing w/ an internal registry but with a different nodeport:
	zarf init --set REGISTRY_NODEPORT=30333
=======
# Initializing w/ an internal registry but with a different nodeport:
$ zarf init --nodeport=30333
>>>>>>> 06c8e53e

# Initializing w/ an external registry:
$ zarf init --registry-push-password={PASSWORD} --registry-push-username={USERNAME} --registry-url={URL}

# Initializing w/ an external git server:
$ zarf init --git-push-password={PASSWORD} --git-push-username={USERNAME} --git-url={URL}

# Initializing w/ an external artifact server:
$ zarf init --artifact-push-password={PASSWORD} --artifact-push-username={USERNAME} --artifact-url={URL}

# NOTE: Not specifying a pull username/password will use the push user for pulling as well.
`

	CmdInitErrFlags             = "Invalid command flags were provided."
	CmdInitErrDownload          = "failed to download the init package: %s"
	CmdInitErrValidateGit       = "the 'git-push-username' and 'git-push-password' flags must be provided if the 'git-url' flag is provided"
	CmdInitErrValidateRegistry  = "the 'registry-push-username' and 'registry-push-password' flags must be provided if the 'registry-url' flag is provided"
	CmdInitErrValidateArtifact  = "the 'artifact-push-username' and 'artifact-push-token' flags must be provided if the 'artifact-url' flag is provided"
	CmdInitErrUnableCreateCache = "Unable to create the cache directory: %s"

	CmdInitPullAsk       = "It seems the init package could not be found locally, but can be pulled from oci://%s"
	CmdInitPullNote      = "Note: This will require an internet connection."
	CmdInitPullConfirm   = "Do you want to pull this init package?"
	CmdInitPullErrManual = "pull the init package manually and place it in the current working directory"

	CmdInitFlagSet = "Specify deployment variables to set on the command line (KEY=value)"

	CmdInitFlagConfirm      = "Confirms package deployment without prompting. ONLY use with packages you trust. Skips prompts to review SBOM, configure variables, select optional components and review potential breaking changes."
	CmdInitFlagComponents   = "Specify which optional components to install.  E.g. --components=git-server,logging"
	CmdInitFlagStorageClass = "[DEPRECATED] This command has been replaced by 'zarf init --set REGISTRY_STORAGE_CLASS=<value>' and will be removed in Zarf v1.0.0"

	CmdInitFlagGitURL      = "External git server url to use for this Zarf cluster"
	CmdInitFlagGitPushUser = "Username to access to the git server Zarf is configured to use. User must be able to create repositories via 'git push'"
	CmdInitFlagGitPushPass = "Password for the push-user to access the git server"
	CmdInitFlagGitPullUser = "Username for pull-only access to the git server"
	CmdInitFlagGitPullPass = "Password for the pull-only user to access the git server"

	CmdInitFlagRegURL      = "External registry url address to use for this Zarf cluster"
	CmdInitFlagRegNodePort = "[DEPRECATED] Nodeport to access a registry internal to the k8s cluster. Between [30000-32767]"
	CmdInitFlagRegPushUser = "Username to access to the registry Zarf is configured to use"
	CmdInitFlagRegPushPass = "Password for the push-user to connect to the registry"
	CmdInitFlagRegPullUser = "Username for pull-only access to the registry"
	CmdInitFlagRegPullPass = "Password for the pull-only user to access the registry"
	CmdInitFlagRegSecret   = "Registry secret value"

	CmdInitFlagArtifactURL       = "[alpha] External artifact registry url to use for this Zarf cluster"
	CmdInitFlagArtifactPushUser  = "[alpha] Username to access to the artifact registry Zarf is configured to use. User must be able to upload package artifacts."
	CmdInitFlagArtifactPushToken = "[alpha] API Token for the push-user to access the artifact registry"

	// zarf internal
	CmdInternalShort = "Internal tools used by zarf"

	CmdInternalAgentShort = "Runs the zarf agent"
	CmdInternalAgentLong  = "NOTE: This command is a hidden command and generally shouldn't be run by a human.\n" +
		"This command starts up a http webhook that Zarf deployments use to mutate pods to conform " +
		"with the Zarf container registry and Gitea server URLs."

	CmdInternalProxyShort = "[alpha] Runs the zarf agent http proxy"
	CmdInternalProxyLong  = "[alpha] NOTE: This command is a hidden command and generally shouldn't be run by a human.\n" +
		"This command starts up a http proxy that can be used by running pods to transform queries " +
		"that conform to Gitea / Gitlab repository and package URLs in the airgap."

	CmdInternalGenerateCliDocsShort   = "Creates auto-generated markdown of all the commands for the CLI"
	CmdInternalGenerateCliDocsSuccess = "Successfully created the CLI documentation"
	CmdInternalGenerateCliDocsErr     = "Unable to generate the CLI documentation: %s"

	CmdInternalConfigSchemaShort = "Generates a JSON schema for the zarf.yaml configuration"
	CmdInternalConfigSchemaErr   = "Unable to generate the zarf config schema"

	CmdInternalCreateReadOnlyGiteaUserShort = "Creates a read-only user in Gitea"
	CmdInternalCreateReadOnlyGiteaUserLong  = "Creates a read-only user in Gitea by using the Gitea API. " +
		"This is called internally by the supported Gitea package component."
	CmdInternalCreateReadOnlyGiteaUserErr = "Unable to create a read-only user in the Gitea service."

	CmdInternalArtifactRegistryGiteaTokenShort = "Creates an artifact registry token for Gitea"
	CmdInternalArtifactRegistryGiteaTokenLong  = "Creates an artifact registry token in Gitea using the Gitea API. " +
		"This is called internally by the supported Gitea package component."
	CmdInternalArtifactRegistryGiteaTokenErr = "Unable to create an artifact registry token for the Gitea service."

	CmdInternalIsValidHostnameShort = "Checks if the current machine's hostname is RFC1123 compliant"
	CmdInternalIsValidHostnameErr   = "The hostname '%s' is not valid. Ensure the hostname meets RFC1123 requirements https://www.rfc-editor.org/rfc/rfc1123.html."

	CmdInternalCrc32Short = "Generates a decimal CRC32 for the given text"

	// zarf package
	CmdPackageShort             = "Zarf package commands for creating, deploying, and inspecting packages"
	CmdPackageFlagConcurrency   = "Number of concurrent layer operations to perform when interacting with a remote package."
	CmdPackageFlagFlagPublicKey = "Path to public key file for validating signed packages"

	CmdPackageCreateShort = "Creates a Zarf package from a given directory or the current directory"
	CmdPackageCreateLong  = "Builds an archive of resources and dependencies defined by the 'zarf.yaml' in the specified directory.\n" +
		"Private registries and repositories are accessed via credentials in your local '~/.docker/config.json', " +
		"'~/.git-credentials' and '~/.netrc'.\n"

	CmdPackageDeployShort = "Deploys a Zarf package from a local file or URL (runs offline)"
	CmdPackageDeployLong  = "Unpacks resources and dependencies from a Zarf package archive and deploys them onto the target system.\n" +
		"Kubernetes clusters are accessed via credentials in your current kubecontext defined in '~/.kube/config'"

	CmdPackageMirrorShort = "Mirrors a Zarf package's internal resources to specified image registries and git repositories"
	CmdPackageMirrorLong  = "Unpacks resources and dependencies from a Zarf package archive and mirrors them into the specified \n" +
		"image registries and git repositories within the target environment"
	CmdPackageMirrorExample = `
# Mirror resources to internal Zarf resources
$ zarf package mirror-resources <your-package.tar.zst> \
	--registry-url 127.0.0.1:31999 \
	--registry-push-username zarf-push \
	--registry-push-password <generated-registry-push-password> \
	--git-url http://zarf-gitea-http.zarf.svc.cluster.local:3000 \
	--git-push-username zarf-git-user \
	--git-push-password <generated-git-push-password>

# Mirror resources to external resources
$ zarf package mirror-resources <your-package.tar.zst> \
	--registry-url registry.enterprise.corp \
	--registry-push-username <registry-push-username> \
	--registry-push-password <registry-push-password> \
	--git-url https://git.enterprise.corp \
	--git-push-username <git-push-username> \
	--git-push-password <git-push-password>
`

	CmdPackageInspectShort = "Displays the definition of a Zarf package (runs offline)"
	CmdPackageInspectLong  = "Displays the 'zarf.yaml' definition for the specified package and optionally allows SBOMs to be viewed"

	CmdPackageListShort         = "Lists out all of the packages that have been deployed to the cluster (runs offline)"
	CmdPackageListNoPackageWarn = "Unable to get the packages deployed to the cluster"
	CmdPackageListUnmarshalErr  = "Unable to read all of the packages deployed to the cluster"

	CmdPackageCreateFlagConfirm               = "Confirm package creation without prompting"
	CmdPackageCreateFlagSet                   = "Specify package variables to set on the command line (KEY=value)"
	CmdPackageCreateFlagOutput                = "Specify the output (either a directory or an oci:// URL) for the created Zarf package"
	CmdPackageCreateFlagSbom                  = "View SBOM contents after creating the package"
	CmdPackageCreateFlagSbomOut               = "Specify an output directory for the SBOMs from the created Zarf package"
	CmdPackageCreateFlagSkipSbom              = "Skip generating SBOM for this package"
	CmdPackageCreateFlagMaxPackageSize        = "Specify the maximum size of the package in megabytes, packages larger than this will be split into multiple parts to be loaded onto smaller media (i.e. DVDs). Use 0 to disable splitting."
	CmdPackageCreateFlagSigningKey            = "Path to private key file for signing packages"
	CmdPackageCreateFlagSigningKeyPassword    = "Password to the private key file used for signing packages"
	CmdPackageCreateFlagDeprecatedKey         = "[Deprecated] Path to private key file for signing packages (use --signing-key instead)"
	CmdPackageCreateFlagDeprecatedKeyPassword = "[Deprecated] Password to the private key file used for signing packages (use --signing-key-pass instead)"
	CmdPackageCreateFlagDifferential          = "[beta] Build a package that only contains the differential changes from local resources and differing remote resources from the specified previously built package"
	CmdPackageCreateFlagRegistryOverride      = "Specify a map of domains to override on package create when pulling images (e.g. --registry-override docker.io=dockerio-reg.enterprise.intranet)"
	CmdPackageCreateFlagFlavor                = "The flavor of components to include in the resulting package (i.e. have a matching or empty \"only.flavor\" key)"
	CmdPackageCreateCleanPathErr              = "Invalid characters in Zarf cache path, defaulting to %s"
	CmdPackageCreateErr                       = "Failed to create package: %s"

	CmdPackageDeployFlagConfirm                        = "Confirms package deployment without prompting. ONLY use with packages you trust. Skips prompts to review SBOM, configure variables, select optional components and review potential breaking changes."
	CmdPackageDeployFlagAdoptExistingResources         = "Adopts any pre-existing K8s resources into the Helm charts managed by Zarf. ONLY use when you have existing deployments you want Zarf to takeover."
	CmdPackageDeployFlagSet                            = "Specify deployment variables to set on the command line (KEY=value)"
	CmdPackageDeployFlagComponents                     = "Comma-separated list of components to install.  Adding this flag will skip the init prompts for which components to install"
	CmdPackageDeployFlagShasum                         = "Shasum of the package to deploy. Required if deploying a remote package and \"--insecure\" is not provided"
	CmdPackageDeployFlagSget                           = "[Deprecated] Path to public sget key file for remote packages signed via cosign. This flag will be removed in v1.0.0 please use the --key flag instead."
	CmdPackageDeployFlagSkipWebhooks                   = "[alpha] Skip waiting for external webhooks to execute as each package component is deployed"
	CmdPackageDeployValidateArchitectureErr            = "this package architecture is %s, but the target cluster only has the %s architecture(s). These architectures must be compatible when \"images\" are present"
	CmdPackageDeployValidateLastNonBreakingVersionWarn = "The version of this Zarf binary '%s' is less than the LastNonBreakingVersion of '%s'. You may need to upgrade your Zarf version to at least '%s' to deploy this package"
	CmdPackageDeployInvalidCLIVersionWarn              = "CLIVersion is set to '%s' which can cause issues with package creation and deployment. To avoid such issues, please set the value to the valid semantic version for this version of Zarf."
	CmdPackageDeployErr                                = "Failed to deploy package: %s"

	CmdPackageMirrorFlagComponents = "Comma-separated list of components to mirror.  This list will be respected regardless of a component's 'required' status."
	CmdPackageMirrorFlagNoChecksum = "Turns off the addition of a checksum to image tags (as would be used by the Zarf Agent) while mirroring images."

	CmdPackageInspectFlagSbom    = "View SBOM contents while inspecting the package"
	CmdPackageInspectFlagSbomOut = "Specify an output directory for the SBOMs from the inspected Zarf package"
	CmdPackageInspectErr         = "Failed to inspect package: %s"

	CmdPackageRemoveShort          = "Removes a Zarf package that has been deployed already (runs offline)"
	CmdPackageRemoveFlagConfirm    = "REQUIRED. Confirm the removal action to prevent accidental deletions"
	CmdPackageRemoveFlagComponents = "Comma-separated list of components to uninstall"
	CmdPackageRemoveTarballErr     = "Invalid tarball path provided"
	CmdPackageRemoveExtractErr     = "Unable to extract the package contents"
	CmdPackageRemoveErr            = "Unable to remove the package with an error of: %s"

	CmdPackageRegistryPrefixErr = "Registry must be prefixed with 'oci://'"

	CmdPackagePublishShort   = "Publishes a Zarf package to a remote registry"
	CmdPackagePublishExample = `
# Publish a package to a remote registry
$ zarf package publish my-package.tar oci://my-registry.com/my-namespace

# Publish a skeleton package to a remote registry
$ zarf package publish ./path/to/dir oci://my-registry.com/my-namespace
`
	CmdPackagePublishFlagSigningKey         = "Path to a private key file for signing or re-signing packages with a new key"
	CmdPackagePublishFlagSigningKeyPassword = "Password to the private key file used for publishing packages"
	CmdPackagePublishErr                    = "Failed to publish package: %s"

	CmdPackagePullShort               = "Pulls a Zarf package from a remote registry and save to the local file system"
	CmdPackagePullExample             = "$ zarf package pull oci://my-registry.com/my-namespace/my-package:0.0.1-arm64"
	CmdPackagePullFlagOutputDirectory = "Specify the output directory for the pulled Zarf package"
	CmdPackagePullErr                 = "Failed to pull package: %s"

	CmdPackageChoose                = "Choose or type the package file"
	CmdPackageChooseErr             = "Package path selection canceled: %s"
	CmdPackageClusterSourceFallback = "%q does not satisfy any current sources, assuming it is a package deployed to a cluster"
	CmdPackageInvalidSource         = "Unable to identify source from %q: %s"

	// zarf prepare
	CmdPrepareShort = "Tools to help prepare assets for packaging"

	CmdPreparePatchGitShort = "Converts all .git URLs to the specified Zarf HOST and with the Zarf URL pattern in a given FILE.  NOTE:\n" +
		"This should only be used for manifests that are not mutated by the Zarf Agent Mutating Webhook."
	CmdPreparePatchGitOverwritePrompt = "Overwrite the file %s with these changes?"
	CmdPreparePatchGitOverwriteErr    = "Confirm overwrite canceled: %s"
	CmdPreparePatchGitFileReadErr     = "Unable to read the file %s"
	CmdPreparePatchGitFileWriteErr    = "Unable to write the changes back to the file"

	CmdPrepareSha256sumShort         = "Generates a SHA256SUM for the given file"
	CmdPrepareSha256sumRemoteWarning = "This is a remote source. If a published checksum is available you should use that rather than calculating it directly from the remote link."
	CmdPrepareSha256sumHashErr       = "Unable to compute the SHA256SUM hash: %s"

	CmdPrepareFindImagesShort = "Evaluates components in a zarf file to identify images specified in their helm charts and manifests"
	CmdPrepareFindImagesLong  = "Evaluates components in a zarf file to identify images specified in their helm charts and manifests.\n\n" +
		"Components that have repos that host helm charts can be processed by providing the --repo-chart-path."
	CmdPrepareFindImagesErr = "Unable to find images: %s"

	CmdPrepareGenerateConfigShort = "Generates a config file for Zarf"
	CmdPrepareGenerateConfigLong  = "Generates a Zarf config file for controlling how the Zarf CLI operates. Optionally accepts a filename to write the config to.\n\n" +
		"The extension will determine the format of the config file, e.g. env-1.yaml, env-2.json, env-3.toml etc.\n" +
		"Accepted extensions are json, toml, yaml.\n\n" +
		"NOTE: This file must not already exist. If no filename is provided, the config will be written to the current working directory as zarf-config.toml."
	CmdPrepareGenerateConfigErr = "Unable to write the config file %s, make sure the file doesn't already exist"

	CmdPrepareFlagExtractPath   = `The path inside of an archive to use to calculate the sha256sum (i.e. for use with "files.extractPath")`
	CmdPrepareFlagSet           = "Specify package variables to set on the command line (KEY=value). Note, if using a config file, this will be set by [package.create.set]."
	CmdPrepareFlagRepoChartPath = `If git repos hold helm charts, often found with gitops tools, specify the chart path, e.g. "/" or "/chart"`
	CmdPrepareFlagGitAccount    = "User or organization name for the git account that the repos are created under."
	CmdPrepareFlagKubeVersion   = "Override the default helm template KubeVersion when performing a package chart template"

	// zarf tools
	CmdToolsShort = "Collection of additional tools to make airgap easier"

	CmdToolsArchiverShort           = "Compresses/Decompresses generic archives, including Zarf packages"
	CmdToolsArchiverCompressShort   = "Compresses a collection of sources based off of the destination file extension."
	CmdToolsArchiverCompressErr     = "Unable to perform compression: %s"
	CmdToolsArchiverDecompressShort = "Decompresses an archive or Zarf package based off of the source file extension."
	CmdToolsArchiverDecompressErr   = "Unable to perform decompression: %s"

	CmdToolsArchiverUnarchiveAllErr = "Unable to unarchive all nested tarballs"

	CmdToolsRegistryShort     = "Tools for working with container registries using go-containertools"
	CmdToolsRegistryZarfState = "Retrieving registry information from Zarf state"
	CmdToolsRegistryTunnel    = "Opening a tunnel from %s locally to %s in the cluster"

	CmdToolsRegistryCatalogExample = `
# List the repos internal to Zarf
$ zarf tools registry catalog

# List the repos for reg.example.com
$ zarf tools registry catalog reg.example.com
`
	CmdToolsRegistryListExample = `
# List the tags for a repo internal to Zarf
$ zarf tools registry ls 127.0.0.1:31999/stefanprodan/podinfo

# List the tags for a repo hosted at reg.example.com
$ zarf tools registry ls reg.example.com/stefanprodan/podinfo
`

	CmdToolsRegistryPushExample = `
# Push an image into an internal repo in Zarf
$ zarf tools registry push image.tar 127.0.0.1:31999/stefanprodan/podinfo:6.4.0

# Push an image into an repo hosted at reg.example.com
$ zarf tools registry push image.tar reg.example.com/stefanprodan/podinfo:6.4.0
`

	CmdToolsRegistryPullExample = `
# Pull an image from an internal repo in Zarf to a local tarball
$ zarf tools registry pull 127.0.0.1:31999/stefanprodan/podinfo:6.4.0 image.tar

# Pull an image from a repo hosted at reg.example.com to a local tarball
$ zarf tools registry pull reg.example.com/stefanprodan/podinfo:6.4.0 image.tar
`

	CmdToolsRegistryDeleteExample = `
# Delete an image digest from an internal repo in Zarf
$ zarf tools registry delete 127.0.0.1:31999/stefanprodan/podinfo@sha256:57a654ace69ec02ba8973093b6a786faa15640575fbf0dbb603db55aca2ccec8

# Delete an image digest from a repo hosted at reg.example.com
$ zarf tools registry delete reg.example.com/stefanprodan/podinfo@sha256:57a654ace69ec02ba8973093b6a786faa15640575fbf0dbb603db55aca2ccec8
`

	CmdToolsRegistryDigestExample = `
# Return an image digest for an internal repo in Zarf
$ zarf tools registry digest 127.0.0.1:31999/stefanprodan/podinfo:6.4.0

# Return an image digest from a repo hosted at reg.example.com
$ zarf tools registry digest reg.example.com/stefanprodan/podinfo:6.4.0
`

	CmdToolsRegistryPruneShort       = "Prunes images from the registry that are not currently being used by any Zarf packages."
	CmdToolsRegistryPruneFlagConfirm = "Confirm the image prune action to prevent accidental deletions"
	CmdToolsRegistryPruneImageList   = "The following image digests will be pruned from the registry:"
	CmdToolsRegistryPruneNoImages    = "There are no images to prune"

	CmdToolsRegistryInvalidPlatformErr = "Invalid platform '%s': %s"
	CmdToolsRegistryFlagVerbose        = "Enable debug logs"
	CmdToolsRegistryFlagInsecure       = "Allow image references to be fetched without TLS"
	CmdToolsRegistryFlagNonDist        = "Allow pushing non-distributable (foreign) layers"
	CmdToolsRegistryFlagPlatform       = "Specifies the platform in the form os/arch[/variant][:osversion] (e.g. linux/amd64)."

	CmdToolsGetGitPasswdShort       = "[Deprecated] Returns the push user's password for the Git server"
	CmdToolsGetGitPasswdLong        = "[Deprecated] Reads the password for a user with push access to the configured Git server in Zarf State. Note that this command has been replaced by 'zarf tools get-creds git' and will be removed in Zarf v1.0.0."
	CmdToolsGetGitPasswdDeprecation = "Deprecated: This command has been replaced by 'zarf tools get-creds git' and will be removed in Zarf v1.0.0."

	CmdToolsMonitorShort = "Launches a terminal UI to monitor the connected cluster using K9s."

	CmdToolsHelmShort = "Subset of the Helm CLI included with Zarf to help manage helm charts."
	CmdToolsHelmLong  = "Subset of the Helm CLI that includes the repo and dependency commands for managing helm charts destined for the air gap."

	CmdToolsClearCacheShort         = "Clears the configured git and image cache directory"
	CmdToolsClearCacheDir           = "Cache directory set to: %s"
	CmdToolsClearCacheErr           = "Unable to clear the cache directory %s"
	CmdToolsClearCacheSuccess       = "Successfully cleared the cache from %s"
	CmdToolsClearCacheFlagCachePath = "Specify the location of the Zarf artifact cache (images and git repositories)"

	CmdToolsCraneNotEnoughArgumentsErr   = "You do not have enough arguments specified for this command"
	CmdToolsCraneConnectedButBadStateErr = "Detected a K8s cluster but was unable to get Zarf state - continuing without state information: %s"

	CmdToolsDownloadInitShort               = "Downloads the init package for the current Zarf version into the specified directory"
	CmdToolsDownloadInitFlagOutputDirectory = "Specify a directory to place the init package in."
	CmdToolsDownloadInitErr                 = "Unable to download the init package: %s"

	CmdToolsGenPkiShort       = "Generates a Certificate Authority and PKI chain of trust for the given host"
	CmdToolsGenPkiSuccess     = "Successfully created a chain of trust for %s"
	CmdToolsGenPkiFlagAltName = "Specify Subject Alternative Names for the certificate"

	CmdToolsGenKeyShort                 = "Generates a cosign public/private keypair that can be used to sign packages"
	CmdToolsGenKeyPrompt                = "Private key password (empty for no password): "
	CmdToolsGenKeyPromptAgain           = "Private key password again (empty for no password): "
	CmdToolsGenKeyPromptExists          = "File %s already exists. Overwrite? "
	CmdToolsGenKeyErrUnableGetPassword  = "unable to get password for private key: %s"
	CmdToolsGenKeyErrPasswordsNotMatch  = "passwords do not match"
	CmdToolsGenKeyErrUnableToGenKeypair = "unable to generate key pair: %s"
	CmdToolsGenKeyErrNoConfirmOverwrite = "did not receive confirmation for overwriting key file(s)"
	CmdToolsGenKeySuccess               = "Generated key pair and written to %s and %s"

	CmdToolsSbomShort = "Generates a Software Bill of Materials (SBOM) for the given package"
	CmdToolsSbomErr   = "Unable to create SBOM (Syft) CLI"

	CmdToolsWaitForShort = "Waits for a given Kubernetes resource to be ready"
	CmdToolsWaitForLong  = "By default Zarf will wait for all Kubernetes resources to be ready before completion of a component during a deployment.\n" +
		"This command can be used to wait for a Kubernetes resources to exist and be ready that may be created by a Gitops tool or a Kubernetes operator.\n" +
		"You can also wait for arbitrary network endpoints using REST or TCP checks.\n\n"
	CmdToolsWaitForExample = `
# Wait for Kubernetes resources:
$ zarf tools wait-for pod my-pod-name ready -n default                  #  wait for pod my-pod-name in namespace default to be ready
$ zarf tools wait-for p cool-pod-name ready -n cool                     #  wait for pod (using p alias) cool-pod-name in namespace cool to be ready
$ zarf tools wait-for deployment podinfo available -n podinfo           #  wait for deployment podinfo in namespace podinfo to be available
$ zarf tools wait-for pod app=podinfo ready -n podinfo                  #  wait for pod with label app=podinfo in namespace podinfo to be ready
$ zarf tools wait-for svc zarf-docker-registry exists -n zarf           #  wait for service zarf-docker-registry in namespace zarf to exist
$ zarf tools wait-for svc zarf-docker-registry -n zarf                  #  same as above, except exists is the default condition
$ zarf tools wait-for crd addons.k3s.cattle.io                          #  wait for crd addons.k3s.cattle.io to exist
$ zarf tools wait-for sts test-sts '{.status.availableReplicas}'=23     #  wait for statefulset test-sts to have 23 available replicas

# Wait for network endpoints:
$ zarf tools wait-for http localhost:8080 200                           #  wait for a 200 response from http://localhost:8080
$ zarf tools wait-for tcp localhost:8080                                #  wait for a connection to be established on localhost:8080
$ zarf tools wait-for https 1.1.1.1 200                                 #  wait for a 200 response from https://1.1.1.1
$ zarf tools wait-for http google.com                                   #  wait for any 2xx response from http://google.com
$ zarf tools wait-for http google.com success                           #  wait for any 2xx response from http://google.com
`
	CmdToolsWaitForFlagTimeout        = "Specify the timeout duration for the wait command."
	CmdToolsWaitForErrTimeoutString   = "Invalid timeout duration '%s'. Please use a valid duration string (e.g. 1s, 2m, 3h)."
	CmdToolsWaitForErrTimeout         = "Wait timed out."
	CmdToolsWaitForErrConditionString = "Invalid HTTP status code. Please use a valid HTTP status code (e.g. 200, 404, 500)."
	CmdToolsWaitForErrZarfPath        = "Could not locate the current Zarf binary path."
	CmdToolsWaitForFlagNamespace      = "Specify the namespace of the resources to wait for."

	CmdToolsKubectlDocs = "Kubectl command. See https://kubernetes.io/docs/reference/kubectl/overview/ for more information."

	CmdToolsGetCredsShort   = "Displays a table of credentials for deployed Zarf services. Pass a service key to get a single credential"
	CmdToolsGetCredsLong    = "Display a table of credentials for deployed Zarf services. Pass a service key to get a single credential. i.e. 'zarf tools get-creds registry'"
	CmdToolsGetCredsExample = `
# Print all Zarf credentials:
$ zarf tools get-creds

# Get specific Zarf credentials:
$ zarf tools get-creds registry
$ zarf tools get-creds registry-readonly
$ zarf tools get-creds git
$ zarf tools get-creds git-readonly
$ zarf tools get-creds artifact
$ zarf tools get-creds logging
`

	CmdToolsUpdateCredsShort   = "Updates the credentials for deployed Zarf services. Pass a service key to update credentials for a single service"
	CmdToolsUpdateCredsLong    = "Updates the credentials for deployed Zarf services. Pass a service key to update credentials for a single service. i.e. 'zarf tools update-creds registry'"
	CmdToolsUpdateCredsExample = `
# Autogenerate all Zarf credentials at once:
$ zarf tools update-creds

# Autogenerate specific Zarf service credentials:
$ zarf tools update-creds registry
$ zarf tools update-creds git
$ zarf tools update-creds artifact
$ zarf tools update-creds agent

# Update all Zarf credentials w/external services at once:
$ zarf tools update-creds \
	--registry-push-username={USERNAME} --registry-push-password={PASSWORD} \
	--git-push-username={USERNAME} --git-push-password={PASSWORD} \
	--artifact-push-username={USERNAME} --artifact-push-token={PASSWORD}

# NOTE: Any credentials omitted from flags without a service key specified will be autogenerated - URLs will only change if specified.
# Config options can also be set with the 'init' section of a Zarf config file.

# Update specific Zarf credentials w/external services:
$ zarf tools update-creds registry --registry-push-username={USERNAME} --registry-push-password={PASSWORD}
$ zarf tools update-creds git --git-push-username={USERNAME} --git-push-password={PASSWORD}
$ zarf tools update-creds artifact --artifact-push-username={USERNAME} --artifact-push-token={PASSWORD}

# NOTE: Not specifying a pull username/password will keep the previous pull username/password.
`
	CmdToolsUpdateCredsConfirmFlag          = "Confirm updating credentials without prompting"
	CmdToolsUpdateCredsConfirmProvided      = "Confirm flag specified, continuing without prompting."
	CmdToolsUpdateCredsConfirmContinue      = "Continue with these changes?"
	CmdToolsUpdateCredsInvalidServiceErr    = "Invalid service key specified - valid keys are: %s, %s, and %s"
	CmdToolsUpdateCredsUnableCreateToken    = "Unable to create the new Gitea artifact token: %s"
	CmdToolsUpdateCredsUnableUpdateRegistry = "Unable to update Zarf Registry values: %s"
	CmdToolsUpdateCredsUnableUpdateGit      = "Unable to update Zarf Git Server values: %s"
	CmdToolsUpdateCredsUnableUpdateAgent    = "Unable to update Zarf Agent TLS secrets: %s"

	// zarf version
	CmdVersionShort = "Shows the version of the running Zarf binary"
	CmdVersionLong  = "Displays the version of the Zarf release that the current binary was built from."

	// cmd viper setup
	CmdViperErrLoadingConfigFile = "failed to load config file: %s"
	CmdViperInfoUsingConfigFile  = "Using config file %s"
)

// Zarf Agent messages
// These are only seen in the Kubernetes logs.
const (
	AgentInfoWebhookAllowed = "Webhook [%s - %s] - Allowed: %t"
	AgentInfoShutdown       = "Shutdown gracefully..."
	AgentInfoPort           = "Server running in port: %s"

	AgentErrBadRequest             = "could not read request body: %s"
	AgentErrBindHandler            = "Unable to bind the webhook handler"
	AgentErrCouldNotDeserializeReq = "could not deserialize request: %s"
	AgentErrGetState               = "failed to load zarf state from file: %w"
	AgentErrHostnameMatch          = "failed to complete hostname matching: %w"
	AgentErrImageSwap              = "Unable to swap the host for (%s)"
	AgentErrInvalidMethod          = "invalid method only POST requests are allowed"
	AgentErrInvalidOp              = "invalid operation: %s"
	AgentErrInvalidType            = "only content type 'application/json' is supported"
	AgentErrMarshallJSONPatch      = "unable to marshall the json patch"
	AgentErrMarshalResponse        = "unable to marshal the response"
	AgentErrNilReq                 = "malformed admission review: request is nil"
	AgentErrShutdown               = "unable to properly shutdown the web server"
	AgentErrStart                  = "Failed to start the web server"
	AgentErrUnableTransform        = "unable to transform the provided request; see zarf http proxy logs for more details"
)

// src/internal/packager/create
const (
	PkgCreateErrDifferentialSameVersion = "unable to create a differential package with the same version as the package you are using as a reference; the package version must be incremented"
)

// src/internal/packager/validate.
const (
	PkgValidateTemplateDeprecation        = "Package template %q is using the deprecated syntax ###ZARF_PKG_VAR_%s###.  This will be removed in Zarf v1.0.0.  Please update to ###ZARF_PKG_TMPL_%s###."
	PkgValidateMustBeUppercase            = "variable name %q must be all uppercase and contain no special characters except _"
	PkgValidateErrAction                  = "invalid action: %w"
	PkgValidateErrActionVariables         = "component %q cannot contain setVariables outside of onDeploy in actions"
	PkgValidateErrActionCmdWait           = "action %q cannot be both a command and wait action"
	PkgValidateErrActionClusterNetwork    = "a single wait action must contain only one of cluster or network"
	PkgValidateErrChart                   = "invalid chart definition: %w"
	PkgValidateErrChartName               = "chart %q exceed the maximum length of %d characters"
	PkgValidateErrChartNameMissing        = "chart %q must include a name"
	PkgValidateErrChartNameNotUnique      = "chart name %q is not unique"
	PkgValidateErrChartNamespaceMissing   = "chart %q must include a namespace"
	PkgValidateErrChartURLOrPath          = "chart %q must have either a url or localPath"
	PkgValidateErrChartVersion            = "chart %q must include a chart version"
	PkgValidateErrComponentNameNotUnique  = "component name %q is not unique"
	PkgValidateErrComponent               = "invalid component %q: %w"
	PkgValidateErrComponentReqDefault     = "component %q cannot be both required and default"
	PkgValidateErrComponentReqGrouped     = "component %q cannot be both required and grouped"
	PkgValidateErrComponentYOLO           = "component %q incompatible with the online-only package flag (metadata.yolo): %w"
	PkgValidateErrConstant                = "invalid package constant: %w"
	PkgValidateErrImportDefinition        = "invalid imported definition for %s: %s"
	PkgValidateErrInitNoYOLO              = "sorry, you can't YOLO an init package"
	PkgValidateErrManifest                = "invalid manifest definition: %w"
	PkgValidateErrManifestFileOrKustomize = "manifest %q must have at least one file or kustomization"
	PkgValidateErrManifestNameLength      = "manifest %q exceed the maximum length of %d characters"
	PkgValidateErrManifestNameMissing     = "manifest %q must include a name"
	PkgValidateErrManifestNameNotUnique   = "manifest name %q is not unique"
	PkgValidateErrName                    = "invalid package name: %w"
	PkgValidateErrPkgConstantName         = "constant name %q must be all uppercase and contain no special characters except _"
	PkgValidateErrPkgConstantPattern      = "provided value for constant %q does not match pattern %q"
	PkgValidateErrPkgName                 = "package name %q must be all lowercase and contain no special characters except -"
	PkgValidateErrVariable                = "invalid package variable: %w"
	PkgValidateErrYOLONoArch              = "cluster architecture not allowed"
	PkgValidateErrYOLONoDistro            = "cluster distros not allowed"
	PkgValidateErrYOLONoGit               = "git repos not allowed"
	PkgValidateErrYOLONoOCI               = "OCI images not allowed"
)

// Collection of reusable error messages.
var (
	ErrInitNotFound        = errors.New("this command requires a zarf-init package, but one was not found on the local system. Re-run the last command again without '--confirm' to download the package")
	ErrUnableToCheckArch   = errors.New("unable to get the configured cluster's architecture")
	ErrInterrupt           = errors.New("execution cancelled due to an interrupt")
	ErrUnableToGetPackages = errors.New("unable to load the Zarf Package data from the cluster")
)

// Collection of reusable warn messages.
var (
	WarnSGetDeprecation = "Using sget to download resources is being deprecated and will removed in the v1.0.0 release of Zarf. Please publish the packages as OCI artifacts instead."
)<|MERGE_RESOLUTION|>--- conflicted
+++ resolved
@@ -134,13 +134,8 @@
 # Initializing w/ Zarfs internal git server and PLG stack:
 $ zarf init --components=git-server,logging
 
-<<<<<<< HEAD
-	# Initializing w/ an internal registry but with a different nodeport:
-	zarf init --set REGISTRY_NODEPORT=30333
-=======
 # Initializing w/ an internal registry but with a different nodeport:
-$ zarf init --nodeport=30333
->>>>>>> 06c8e53e
+$ zarf init --set REGISTRY_NODEPORT=30333
 
 # Initializing w/ an external registry:
 $ zarf init --registry-push-password={PASSWORD} --registry-push-username={USERNAME} --registry-url={URL}
