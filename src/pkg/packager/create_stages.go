--- conflicted
+++ resolved
@@ -251,11 +251,7 @@
 		if err != nil {
 			return err
 		}
-<<<<<<< HEAD
-		remote, err := ocizarf.NewZarfOrasRemote(ref, oci.WithInsecure(config.CommonOptions.Insecure))
-=======
-		remote, err := oci.NewOrasRemote(ref, oci.PlatformForArch(config.GetArch()))
->>>>>>> b46898ae
+		remote, err := ocizarf.NewZarfOrasRemote(ref, oci.PlatformForArch(config.GetArch()), oci.WithInsecure(config.CommonOptions.Insecure))
 		if err != nil {
 			return err
 		}
@@ -657,11 +653,7 @@
 
 	// Load the package spec of the package we're using as a 'reference' for the differential build
 	if helpers.IsOCIURL(p.cfg.CreateOpts.DifferentialData.DifferentialPackagePath) {
-<<<<<<< HEAD
-		remote, err := ocizarf.NewZarfOrasRemote(p.cfg.CreateOpts.DifferentialData.DifferentialPackagePath, oci.WithInsecure(config.CommonOptions.Insecure))
-=======
-		remote, err := oci.NewOrasRemote(p.cfg.CreateOpts.DifferentialData.DifferentialPackagePath, oci.PlatformForArch(config.GetArch()))
->>>>>>> b46898ae
+		remote, err := ocizarf.NewZarfOrasRemote(p.cfg.CreateOpts.DifferentialData.DifferentialPackagePath, oci.PlatformForArch(config.GetArch()), oci.WithInsecure(config.CommonOptions.Insecure))
 		if err != nil {
 			return err
 		}
