// SPDX-License-Identifier: Apache-2.0
// SPDX-FileCopyrightText: 2021-Present The Zarf Authors

// Package types contains all the types used by Zarf.
package types

import (
	"github.com/defenseunicorns/zarf/src/pkg/utils/exec"
	"github.com/defenseunicorns/zarf/src/types/extensions"
)

// ZarfComponent is the primary functional grouping of assets to deploy by Zarf.
type ZarfComponent struct {
	// Name is the unique identifier for this component
	Name string `json:"name" jsonschema:"description=The name of the component,pattern=^[a-z0-9\\-]*[a-z0-9]$"`

	// Description is a message given to a user when deciding to enable this component or not
	Description string `json:"description,omitempty" jsonschema:"description=Message to include during package deploy describing the purpose of this component"`

	// Default changes the default option when deploying this component
	Default bool `json:"default,omitempty" jsonschema:"description=Determines the default Y/N state for installing this component on package deploy"`

<<<<<<< HEAD
	// DeprecatedRequired makes this component mandatory for package deployment
	DeprecatedRequired *bool `json:"required,omitempty" jsonschema:"description=[Deprecated] Do not prompt user to install this component, always install on package deploy. This will be removed in Zarf v1.0.0.,deprecated=true"`

	// Optional controls if the component is required or not
	//
	// Components are required by default (implicit optional:false)
	Optional *bool `json:"optional,omitempty" jsonschema:"description=Prompt user to install this component on package deploy, defaults to false"`
=======
	// Required makes this component mandatory for package deployment
	Required *bool `json:"required,omitempty" jsonschema:"description=Do not prompt user to install this component, always install on package deploy."`
>>>>>>> 01aa1528

	// Only include compatible components during package deployment
	Only ZarfComponentOnlyTarget `json:"only,omitempty" jsonschema:"description=Filter when this component is included in package creation or deployment"`

	// DeprecatedGroup is a key to match other components to produce a user selector field, used to create a BOOLEAN XOR for a set of components
	//
	// Note: ignores default and required flags
	DeprecatedGroup string `json:"group,omitempty" jsonschema:"description=[Deprecated] Create a user selector field based on all components in the same group. This will be removed in Zarf v1.0.0. Consider using 'only.flavor' instead.,deprecated=true"`

	// DeprecatedCosignKeyPath to cosign public key for signed online resources
	DeprecatedCosignKeyPath string `json:"cosignKeyPath,omitempty" jsonschema:"description=[Deprecated] Specify a path to a public key to validate signed online resources. This will be removed in Zarf v1.0.0.,deprecated=true"`

	// Import refers to another zarf.yaml package component.
	Import ZarfComponentImport `json:"import,omitempty" jsonschema:"description=Import a component from another Zarf package"`

	// Manifests are raw manifests that get converted into zarf-generated helm charts during deploy
	Manifests []ZarfManifest `json:"manifests,omitempty" jsonschema:"description=Kubernetes manifests to be included in a generated Helm chart on package deploy"`

	// Charts are helm charts to install during package deploy
	Charts []ZarfChart `json:"charts,omitempty" jsonschema:"description=Helm charts to install during package deploy"`

	// Data packages to push into a running cluster
	DataInjections []ZarfDataInjection `json:"dataInjections,omitempty" jsonschema:"description=Datasets to inject into a container in the target cluster"`

	// Files are files to place on disk during deploy
	Files []ZarfFile `json:"files,omitempty" jsonschema:"description=Files or folders to place on disk during package deployment"`

	// Images are the online images needed to be included in the zarf package
	Images []string `json:"images,omitempty" jsonschema:"description=List of OCI images to include in the package"`

	// Repos are any git repos that need to be pushed into the git server
	Repos []string `json:"repos,omitempty" jsonschema:"description=List of git repos to include in the package"`

	// Extensions provide additional functionality to a component
	Extensions extensions.ZarfComponentExtensions `json:"extensions,omitempty" jsonschema:"description=Extend component functionality with additional features"`

	// DeprecatedScripts are custom commands that run before or after package deployment
	DeprecatedScripts DeprecatedZarfComponentScripts `json:"scripts,omitempty" jsonschema:"description=[Deprecated] (replaced by actions) Custom commands to run before or after package deployment.  This will be removed in Zarf v1.0.0.,deprecated=true"`

	// Replaces scripts, fine-grained control over commands to run at various stages of a package lifecycle
	Actions ZarfComponentActions `json:"actions,omitempty" jsonschema:"description=Custom commands to run at various stages of a package lifecycle"`
}

// RequiresCluster returns if the component requires a cluster connection to deploy
func (c ZarfComponent) RequiresCluster() bool {
	hasImages := len(c.Images) > 0
	hasCharts := len(c.Charts) > 0
	hasManifests := len(c.Manifests) > 0
	hasRepos := len(c.Repos) > 0
	hasDataInjections := len(c.DataInjections) > 0

	if hasImages || hasCharts || hasManifests || hasRepos || hasDataInjections {
		return true
	}

	return false
}

<<<<<<< HEAD
// IsEmpty returns true if the components fields (other than the fields we were told to ignore) are empty or set to the types zero-value
func (c ZarfComponent) IsEmpty(fieldsToIgnore []string) bool {
	// Make a map for the fields we are going to ignore
	ignoredFieldsMap := make(map[string]bool)
	for _, field := range fieldsToIgnore {
		ignoredFieldsMap[field] = true
	}

	// Get a value representation of the component
	componentReflectValue := reflect.Indirect(reflect.ValueOf(c))

	// Loop through all of the Components struct fields
	for i := 0; i < componentReflectValue.NumField(); i++ {
		// If we were told to ignore this field, continue on..
		if ignoredFieldsMap[componentReflectValue.Type().Field(i).Name] {
			continue
		}

		// Check if this field is empty/zero
		if !componentReflectValue.Field(i).IsZero() {
			return false
		}
	}

	return true
}

=======
>>>>>>> 01aa1528
// ZarfComponentOnlyTarget filters a component to only show it for a given local OS and cluster.
type ZarfComponentOnlyTarget struct {
	LocalOS string                   `json:"localOS,omitempty" jsonschema:"description=Only deploy component to specified OS,enum=linux,enum=darwin,enum=windows"`
	Cluster ZarfComponentOnlyCluster `json:"cluster,omitempty" jsonschema:"description=Only deploy component to specified clusters"`
	Flavor  string                   `json:"flavor,omitempty" jsonschema:"description=Only include this component when a matching '--flavor' is specified on 'zarf package create'"`
}

// ZarfComponentOnlyCluster represents the architecture and K8s cluster distribution to filter on.
type ZarfComponentOnlyCluster struct {
	Architecture string   `json:"architecture,omitempty" jsonschema:"description=Only create and deploy to clusters of the given architecture,enum=amd64,enum=arm64"`
	Distros      []string `json:"distros,omitempty" jsonschema:"description=A list of kubernetes distros this package works with (Reserved for future use),example=k3s,example=eks"`
}

// ZarfFile defines a file to deploy.
type ZarfFile struct {
	Source      string   `json:"source" jsonschema:"description=Local folder or file path or remote URL to pull into the package"`
	Shasum      string   `json:"shasum,omitempty" jsonschema:"description=(files only) Optional SHA256 checksum of the file"`
	Target      string   `json:"target" jsonschema:"description=The absolute or relative path where the file or folder should be copied to during package deploy"`
	Executable  bool     `json:"executable,omitempty" jsonschema:"description=(files only) Determines if the file should be made executable during package deploy"`
	Symlinks    []string `json:"symlinks,omitempty" jsonschema:"description=List of symlinks to create during package deploy"`
	ExtractPath string   `json:"extractPath,omitempty" jsonschema:"description=Local folder or file to be extracted from a 'source' archive"`
}

// ZarfChart defines a helm chart to be deployed.
type ZarfChart struct {
	Name        string   `json:"name" jsonschema:"description=The name of the chart within Zarf; note that this must be unique and does not need to be the same as the name in the chart repo"`
	Version     string   `json:"version,omitempty" jsonschema:"description=The version of the chart to deploy; for git-based charts this is also the tag of the git repo by default (when not using the '@' syntax for 'repos')"`
	URL         string   `json:"url,omitempty" jsonschema:"example=OCI registry: oci://ghcr.io/stefanprodan/charts/podinfo,example=helm chart repo: https://stefanprodan.github.io/podinfo,example=git repo: https://github.com/stefanprodan/podinfo (note the '@' syntax for 'repos' is supported here too)" jsonschema_description:"The URL of the OCI registry, chart repository, or git repo where the helm chart is stored"`
	RepoName    string   `json:"repoName,omitempty" jsonschema:"description=The name of a chart within a Helm repository (defaults to the Zarf name of the chart)"`
	GitPath     string   `json:"gitPath,omitempty" jsonschema:"description=(git repo only) The sub directory to the chart within a git repo,example=charts/your-chart"`
	LocalPath   string   `json:"localPath,omitempty" jsonschema:"description=The path to a local chart's folder or .tgz archive"`
	Namespace   string   `json:"namespace" jsonschema:"description=The namespace to deploy the chart to"`
	ReleaseName string   `json:"releaseName,omitempty" jsonschema:"description=The name of the Helm release to create (defaults to the Zarf name of the chart)"`
	NoWait      bool     `json:"noWait,omitempty" jsonschema:"description=Whether to not wait for chart resources to be ready before continuing"`
	ValuesFiles []string `json:"valuesFiles,omitempty" jsonschema:"description=List of local values file paths or remote URLs to include in the package; these will be merged together when deployed"`
}

// ZarfManifest defines raw manifests Zarf will deploy as a helm chart.
type ZarfManifest struct {
	Name                       string   `json:"name" jsonschema:"description=A name to give this collection of manifests; this will become the name of the dynamically-created helm chart"`
	Namespace                  string   `json:"namespace,omitempty" jsonschema:"description=The namespace to deploy the manifests to"`
	Files                      []string `json:"files,omitempty" jsonschema:"description=List of local K8s YAML files or remote URLs to deploy (in order)"`
	KustomizeAllowAnyDirectory bool     `json:"kustomizeAllowAnyDirectory,omitempty" jsonschema:"description=Allow traversing directory above the current directory if needed for kustomization"`
	Kustomizations             []string `json:"kustomizations,omitempty" jsonschema:"description=List of local kustomization paths or remote URLs to include in the package"`
	NoWait                     bool     `json:"noWait,omitempty" jsonschema:"description=Whether to not wait for manifest resources to be ready before continuing"`
}

// DeprecatedZarfComponentScripts are scripts that run before or after a component is deployed
type DeprecatedZarfComponentScripts struct {
	ShowOutput     bool     `json:"showOutput,omitempty" jsonschema:"description=Show the output of the script during package deployment"`
	TimeoutSeconds int      `json:"timeoutSeconds,omitempty" jsonschema:"description=Timeout in seconds for the script"`
	Retry          bool     `json:"retry,omitempty" jsonschema:"description=Retry the script if it fails"`
	Prepare        []string `json:"prepare,omitempty" jsonschema:"description=Scripts to run before the component is added during package create"`
	Before         []string `json:"before,omitempty" jsonschema:"description=Scripts to run before the component is deployed"`
	After          []string `json:"after,omitempty" jsonschema:"description=Scripts to run after the component successfully deploys"`
}

// ZarfComponentActions are ActionSets that map to different zarf package operations
type ZarfComponentActions struct {
	OnCreate ZarfComponentActionSet `json:"onCreate,omitempty" jsonschema:"description=Actions to run during package creation"`
	OnDeploy ZarfComponentActionSet `json:"onDeploy,omitempty" jsonschema:"description=Actions to run during package deployment"`
	OnRemove ZarfComponentActionSet `json:"onRemove,omitempty" jsonschema:"description=Actions to run during package removal"`
}

// ZarfComponentActionSet is a set of actions to run during a zarf package operation
type ZarfComponentActionSet struct {
	Defaults  ZarfComponentActionDefaults `json:"defaults,omitempty" jsonschema:"description=Default configuration for all actions in this set"`
	Before    []ZarfComponentAction       `json:"before,omitempty" jsonschema:"description=Actions to run at the start of an operation"`
	After     []ZarfComponentAction       `json:"after,omitempty" jsonschema:"description=Actions to run at the end of an operation"`
	OnSuccess []ZarfComponentAction       `json:"onSuccess,omitempty" jsonschema:"description=Actions to run if all operations succeed"`
	OnFailure []ZarfComponentAction       `json:"onFailure,omitempty" jsonschema:"description=Actions to run if all operations fail"`
}

// ZarfComponentActionDefaults sets the default configs for child actions
type ZarfComponentActionDefaults struct {
	Mute            bool       `json:"mute,omitempty" jsonschema:"description=Hide the output of commands during execution (default false)"`
	MaxTotalSeconds int        `json:"maxTotalSeconds,omitempty" jsonschema:"description=Default timeout in seconds for commands (default to 0, no timeout)"`
	MaxRetries      int        `json:"maxRetries,omitempty" jsonschema:"description=Retry commands given number of times if they fail (default 0)"`
	Dir             string     `json:"dir,omitempty" jsonschema:"description=Working directory for commands (default CWD)"`
	Env             []string   `json:"env,omitempty" jsonschema:"description=Additional environment variables for commands"`
	Shell           exec.Shell `json:"shell,omitempty" jsonschema:"description=(cmd only) Indicates a preference for a shell for the provided cmd to be executed in on supported operating systems"`
}

// ZarfComponentAction represents a single action to run during a zarf package operation
type ZarfComponentAction struct {
	Mute                  *bool                            `json:"mute,omitempty" jsonschema:"description=Hide the output of the command during package deployment (default false)"`
	MaxTotalSeconds       *int                             `json:"maxTotalSeconds,omitempty" jsonschema:"description=Timeout in seconds for the command (default to 0, no timeout for cmd actions and 300, 5 minutes for wait actions)"`
	MaxRetries            *int                             `json:"maxRetries,omitempty" jsonschema:"description=Retry the command if it fails up to given number of times (default 0)"`
	Dir                   *string                          `json:"dir,omitempty" jsonschema:"description=The working directory to run the command in (default is CWD)"`
	Env                   []string                         `json:"env,omitempty" jsonschema:"description=Additional environment variables to set for the command"`
	Cmd                   string                           `json:"cmd,omitempty" jsonschema:"description=The command to run. Must specify either cmd or wait for the action to do anything."`
	Shell                 *exec.Shell                      `json:"shell,omitempty" jsonschema:"description=(cmd only) Indicates a preference for a shell for the provided cmd to be executed in on supported operating systems"`
	DeprecatedSetVariable string                           `json:"setVariable,omitempty" jsonschema:"description=[Deprecated] (replaced by setVariables) (onDeploy/cmd only) The name of a variable to update with the output of the command. This variable will be available to all remaining actions and components in the package. This will be removed in Zarf v1.0.0,pattern=^[A-Z0-9_]+$"`
	SetVariables          []ZarfComponentActionSetVariable `json:"setVariables,omitempty" jsonschema:"description=(onDeploy/cmd only) An array of variables to update with the output of the command. These variables will be available to all remaining actions and components in the package."`
	Description           string                           `json:"description,omitempty" jsonschema:"description=Description of the action to be displayed during package execution instead of the command"`
	Wait                  *ZarfComponentActionWait         `json:"wait,omitempty" jsonschema:"description=Wait for a condition to be met before continuing. Must specify either cmd or wait for the action. See the 'zarf tools wait-for' command for more info."`
}

// ZarfComponentActionSetVariable represents a variable that is to be set via an action
type ZarfComponentActionSetVariable struct {
	Name       string       `json:"name" jsonschema:"description=The name to be used for the variable,pattern=^[A-Z0-9_]+$"`
	Type       VariableType `json:"type,omitempty" jsonschema:"description=Changes the handling of a variable to load contents differently (i.e. from a file rather than as a raw variable - templated files should be kept below 1 MiB),enum=raw,enum=file"`
	Pattern    string       `json:"pattern,omitempty" jsonschema:"description=An optional regex pattern that a variable value must match before a package deployment can continue."`
	Sensitive  bool         `json:"sensitive,omitempty" jsonschema:"description=Whether to mark this variable as sensitive to not print it in the Zarf log"`
	AutoIndent bool         `json:"autoIndent,omitempty" jsonschema:"description=Whether to automatically indent the variable's value (if multiline) when templating. Based on the number of chars before the start of ###ZARF_VAR_."`
}

// ZarfComponentActionWait specifies a condition to wait for before continuing
type ZarfComponentActionWait struct {
	Cluster *ZarfComponentActionWaitCluster `json:"cluster,omitempty" jsonschema:"description=Wait for a condition to be met in the cluster before continuing. Only one of cluster or network can be specified."`
	Network *ZarfComponentActionWaitNetwork `json:"network,omitempty" jsonschema:"description=Wait for a condition to be met on the network before continuing. Only one of cluster or network can be specified."`
}

// ZarfComponentActionWaitCluster specifies a condition to wait for before continuing
type ZarfComponentActionWaitCluster struct {
	Kind       string `json:"kind" jsonschema:"description=The kind of resource to wait for,example=Pod,example=Deployment)"`
	Identifier string `json:"name" jsonschema:"description=The name of the resource or selector to wait for,example=podinfo,example=app&#61;podinfo"`
	Namespace  string `json:"namespace,omitempty" jsonschema:"description=The namespace of the resource to wait for"`
	Condition  string `json:"condition,omitempty" jsonschema:"description=The condition or jsonpath state to wait for; defaults to exist, a special condition that will wait for the resource to exist,example=Ready,example=Available,'{.status.availableReplicas}'=23"`
}

// ZarfComponentActionWaitNetwork specifies a condition to wait for before continuing
type ZarfComponentActionWaitNetwork struct {
	Protocol string `json:"protocol" jsonschema:"description=The protocol to wait for,enum=tcp,enum=http,enum=https"`
	Address  string `json:"address" jsonschema:"description=The address to wait for,example=localhost:8080,example=1.1.1.1"`
	Code     int    `json:"code,omitempty" jsonschema:"description=The HTTP status code to wait for if using http or https,example=200,example=404"`
}

// ZarfContainerTarget defines the destination info for a ZarfData target
type ZarfContainerTarget struct {
	Namespace string `json:"namespace" jsonschema:"description=The namespace to target for data injection"`
	Selector  string `json:"selector" jsonschema:"description=The K8s selector to target for data injection,example=app&#61;data-injection"`
	Container string `json:"container" jsonschema:"description=The container name to target for data injection"`
	Path      string `json:"path" jsonschema:"description=The path within the container to copy the data into"`
}

// ZarfDataInjection is a data-injection definition.
type ZarfDataInjection struct {
	Source   string              `json:"source" jsonschema:"description=Either a path to a local folder/file or a remote URL of a file to inject into the given target pod + container"`
	Target   ZarfContainerTarget `json:"target" jsonschema:"description=The target pod + container to inject the data into"`
	Compress bool                `json:"compress,omitempty" jsonschema:"description=Compress the data before transmitting using gzip.  Note: this requires support for tar/gzip locally and in the target image."`
}

// ZarfComponentImport structure for including imported Zarf components.
type ZarfComponentImport struct {
	ComponentName string `json:"name,omitempty" jsonschema:"description=The name of the component to import from the referenced zarf.yaml"`
	// For further explanation see https://regex101.com/r/nxX8vx/1
	Path string `json:"path,omitempty" jsonschema:"description=The relative path to a directory containing a zarf.yaml to import from"`
	// For further explanation see https://regex101.com/r/nxX8vx/1
	URL string `json:"url,omitempty" jsonschema:"description=[beta] The URL to a Zarf package to import via OCI,pattern=^oci://.*$"`
}<|MERGE_RESOLUTION|>--- conflicted
+++ resolved
@@ -20,7 +20,6 @@
 	// Default changes the default option when deploying this component
 	Default bool `json:"default,omitempty" jsonschema:"description=Determines the default Y/N state for installing this component on package deploy"`
 
-<<<<<<< HEAD
 	// DeprecatedRequired makes this component mandatory for package deployment
 	DeprecatedRequired *bool `json:"required,omitempty" jsonschema:"description=[Deprecated] Do not prompt user to install this component, always install on package deploy. This will be removed in Zarf v1.0.0.,deprecated=true"`
 
@@ -28,10 +27,6 @@
 	//
 	// Components are required by default (implicit optional:false)
 	Optional *bool `json:"optional,omitempty" jsonschema:"description=Prompt user to install this component on package deploy, defaults to false"`
-=======
-	// Required makes this component mandatory for package deployment
-	Required *bool `json:"required,omitempty" jsonschema:"description=Do not prompt user to install this component, always install on package deploy."`
->>>>>>> 01aa1528
 
 	// Only include compatible components during package deployment
 	Only ZarfComponentOnlyTarget `json:"only,omitempty" jsonschema:"description=Filter when this component is included in package creation or deployment"`
@@ -90,36 +85,6 @@
 	return false
 }
 
-<<<<<<< HEAD
-// IsEmpty returns true if the components fields (other than the fields we were told to ignore) are empty or set to the types zero-value
-func (c ZarfComponent) IsEmpty(fieldsToIgnore []string) bool {
-	// Make a map for the fields we are going to ignore
-	ignoredFieldsMap := make(map[string]bool)
-	for _, field := range fieldsToIgnore {
-		ignoredFieldsMap[field] = true
-	}
-
-	// Get a value representation of the component
-	componentReflectValue := reflect.Indirect(reflect.ValueOf(c))
-
-	// Loop through all of the Components struct fields
-	for i := 0; i < componentReflectValue.NumField(); i++ {
-		// If we were told to ignore this field, continue on..
-		if ignoredFieldsMap[componentReflectValue.Type().Field(i).Name] {
-			continue
-		}
-
-		// Check if this field is empty/zero
-		if !componentReflectValue.Field(i).IsZero() {
-			return false
-		}
-	}
-
-	return true
-}
-
-=======
->>>>>>> 01aa1528
 // ZarfComponentOnlyTarget filters a component to only show it for a given local OS and cluster.
 type ZarfComponentOnlyTarget struct {
 	LocalOS string                   `json:"localOS,omitempty" jsonschema:"description=Only deploy component to specified OS,enum=linux,enum=darwin,enum=windows"`
